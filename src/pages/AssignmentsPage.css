--- conflicted
+++ resolved
@@ -1008,466 +1008,4 @@
 .status-option:disabled {
   opacity: 0.6;
   cursor: not-allowed;
-}
-
-<<<<<<< HEAD
-/* Confirmation Modal Styles */
-.modal-backdrop {
-  position: fixed;
-  top: 0;
-  left: 0;
-  right: 0;
-  bottom: 0;
-  background-color: rgba(0, 0, 0, 0.5);
-  display: flex;
-  align-items: center;
-  justify-content: center;
-  z-index: 1000;
-}
-
-.confirmation-modal {
-  background-color: white;
-  border-radius: 12px;
-  box-shadow: 0 8px 30px rgba(0, 0, 0, 0.2);
-  padding: 0;
-  width: 90%;
-  max-width: 480px;
-  overflow: hidden;
-}
-
-.dark-theme .confirmation-modal {
-  background-color: #1a202c;
-}
-
-.modal-header {
-  display: flex;
-  align-items: center;
-  padding: 20px 24px;
-  border-bottom: 1px solid #eef1f6;
-}
-
-.dark-theme .modal-header {
-  border-bottom-color: #2d3748;
-}
-
-.modal-header h3 {
-  margin: 0;
-  font-size: 1.25rem;
-  margin-left: 12px;
-  flex-grow: 1;
-  color: #334155;
-}
-
-.dark-theme .modal-header h3 {
-  color: #e2e8f0;
-}
-
-.warning-icon {
-  color: #f59f00;
-}
-
-.close-modal-button {
-  background: transparent;
-  border: none;
-  color: #64748b;
-  cursor: pointer;
-  padding: 4px;
-  border-radius: 50%;
-  display: flex;
-  align-items: center;
-  justify-content: center;
-}
-
-.dark-theme .close-modal-button {
-  color: #a0aec0;
-}
-
-.close-modal-button:hover {
-  background-color: #f1f5f9;
-  color: #334155;
-}
-
-.dark-theme .close-modal-button:hover {
-  background-color: #2d3748;
-  color: #e2e8f0;
-}
-
-.modal-content {
-  padding: 24px;
-}
-
-.modal-content p {
-  margin: 0;
-  color: #475569;
-  line-height: 1.6;
-  font-size: 1rem;
-}
-
-.dark-theme .modal-content p {
-  color: #a0aec0;
-}
-
-.modal-actions {
-  display: flex;
-  justify-content: flex-end;
-  padding: 16px 24px;
-  border-top: 1px solid #eef1f6;
-  gap: 12px;
-}
-
-.dark-theme .modal-actions {
-  border-top-color: #2d3748;
-}
-
-.modal-button {
-  padding: 10px 20px;
-  border-radius: 8px;
-  font-weight: 500;
-  font-size: 0.95rem;
-  cursor: pointer;
-  transition: all 0.2s ease;
-  min-width: 100px;
-  border: none;
-}
-
-.modal-button.secondary {
-  background-color: transparent;
-  border: 1px solid #e2e8f0;
-  color: #64748b;
-}
-
-.dark-theme .modal-button.secondary {
-  border-color: #2d3748;
-  color: #a0aec0;
-}
-
-.modal-button.primary {
-  background-color: #3182ce;
-  color: white;
-}
-
-.modal-button.secondary:hover {
-  background-color: #f1f5f9;
-  color: #334155;
-}
-
-.dark-theme .modal-button.secondary:hover {
-  background-color: #2d3748;
-  color: #e2e8f0;
-}
-
-.modal-button.primary:hover {
-  background-color: #2b6cb0;
-=======
-/* Add dark mode styles for assignments page */
-/* Add dark mode variables */
-.theme-dark {
-  --text-primary: #f1f5f9;
-  --text-secondary: #cbd5e1;
-  --text-muted: #94a3b8;
-  --bg-primary: #0f172a;
-  --bg-secondary: #1e293b;
-  --border-color: #334155;
-  --hover-bg: #334155;
-}
-
-/* Update dark mode styles */
-.theme-dark .assignments-header h1 {
-  color: var(--text-primary);
-}
-
-.theme-dark .search-input {
-  background-color: var(--bg-secondary);
-  border-color: var(--border-color);
-  color: var(--text-primary);
-}
-
-.theme-dark .filter-button,
-.theme-dark .new-assignment-button {
-  background-color: var(--bg-secondary);
-  border-color: var(--border-color);
-  color: var(--text-secondary);
-}
-
-.theme-dark .filter-menu {
-  background-color: var(--bg-secondary);
-  border-color: var(--border-color);
-}
-
-.theme-dark .filter-group label {
-  color: var(--text-secondary);
-}
-
-.theme-dark .filter-option {
-  background-color: var(--bg-primary);
-  border-color: var(--border-color);
-  color: var(--text-secondary);
-}
-
-.theme-dark .assignments-content {
-  background-color: var(--bg-primary);
-}
-
-.theme-dark .assignment-header h3 {
-  color: var(--text-primary);
-}
-
-.theme-dark .assignment-description {
-  color: var(--text-secondary);
-}
-
-.theme-dark .assignment-subject,
-.theme-dark .assignment-due-date,
-.theme-dark .assignment-time {
-  color: var(--text-muted);
-}
-
-.theme-dark .view-details-button {
-  background-color: var(--bg-secondary);
-  border-color: var(--border-color);
-  color: var(--text-secondary);
-}
-
-.theme-dark .calendar-header h2 {
-  color: var(--text-primary);
-}
-
-.theme-dark .weekday {
-  color: var(--text-secondary);
-}
-
-.theme-dark .day-number {
-  color: var(--text-secondary);
-}
-
-.theme-dark .assignment-title {
-  color: var(--text-primary);
-}
-
-.theme-dark .details-header h2 {
-  color: var(--text-primary);
-}
-
-.theme-dark .details-content h3 {
-  color: var(--text-primary);
-}
-
-.theme-dark .meta-item {
-  color: var(--text-secondary);
-}
-
-.theme-dark .details-description h4,
-.theme-dark .details-resources h4,
-.theme-dark .details-status h4 {
-  color: var(--text-primary);
-}
-
-.theme-dark .details-description p {
-  color: var(--text-secondary);
-}
-
-.theme-dark .resource-item {
-  background-color: var(--bg-primary);
-}
-
-.theme-dark .resource-content h5 {
-  color: var(--text-primary);
-}
-
-.theme-dark .status-option {
-  background-color: var(--bg-primary);
-  border-color: var(--border-color);
-}
-
-.theme-dark .status-option span:not(.status-icon) {
-  color: var(--text-secondary);
-}
-
-.theme-dark .details-action-button.secondary {
-  background-color: var(--bg-primary);
-  border-color: var(--border-color);
-  color: var(--text-secondary);
-}
-
-.theme-dark .markdown-content {
-  color: var(--text-primary);
-}
-
-.theme-dark .markdown-content code {
-  background-color: var(--bg-primary);
-}
-
-.theme-dark .markdown-content pre {
-  background-color: var(--bg-primary);
-}
-
-.theme-dark .markdown-content blockquote {
-  color: var(--text-secondary);
-  border-left-color: var(--border-color);
-}
-
-.theme-dark .loading-spinner-container {
-  background-color: var(--bg-secondary);
-}
-
-.theme-dark .loading-spinner-container p {
-  color: var(--text-primary);
-}
-
-/* Enhanced dark mode variables */
-.theme-dark {
-  --bg-primary: #0f172a;
-  --bg-secondary: #1e293b;
-  --bg-tertiary: #334155;
-  --text-primary: #f8fafc;
-  --text-secondary: #e2e8f0;
-  --text-muted: #94a3b8;
-  --border-color: #334155;
-  --hover-bg: rgba(74, 107, 251, 0.1);
-  --accent-color: #4a6bfb;
-  --accent-hover: #3b82f6;
-  --card-shadow: rgba(0, 0, 0, 0.25);
-  --today-bg: rgba(74, 107, 251, 0.15);
-}
-
-/* Enhanced calendar dark mode styles */
-.theme-dark .calendar-view {
-  background-color: var(--bg-secondary);
-  border: 1px solid var(--border-color);
-  box-shadow: 0 4px 12px var(--card-shadow);
-}
-
-.theme-dark .calendar-header {
-  background-color: var(--bg-tertiary);
-  border-bottom: 1px solid var(--border-color);
-  padding: 1.25rem;
-}
-
-.theme-dark .calendar-header h2 {
-  color: var(--text-primary);
-  font-weight: 600;
-  text-shadow: 0 1px 2px rgba(0, 0, 0, 0.1);
-}
-
-.theme-dark .month-nav-button {
-  background-color: var(--bg-secondary);
-  border: 1px solid var(--border-color);
-  color: var(--text-secondary);
-  transition: all 0.2s ease;
-}
-
-.theme-dark .month-nav-button:hover {
-  background-color: var(--accent-color);
-  border-color: var(--accent-color);
-  color: var(--text-primary);
-  transform: translateY(-1px);
-}
-
-.theme-dark .calendar-weekdays {
-  background-color: var(--bg-tertiary);
-  border-bottom: 1px solid var(--border-color);
-  padding: 1rem 0;
-}
-
-.theme-dark .weekday {
-  color: var(--text-secondary);
-  font-weight: 500;
-  font-size: 0.9rem;
-  text-transform: uppercase;
-  letter-spacing: 0.05em;
-}
-
-.theme-dark .calendar-day {
-  background-color: var(--bg-secondary);
-  border: 1px solid var(--border-color);
-  transition: all 0.2s ease;
-}
-
-.theme-dark .calendar-day:hover {
-  background-color: var(--bg-tertiary);
-}
-
-.theme-dark .calendar-day.other-month {
-  background-color: var(--bg-primary);
-}
-
-.theme-dark .calendar-day.today {
-  background-color: var(--today-bg);
-  border: 1px solid var(--accent-color);
-}
-
-.theme-dark .day-number {
-  color: var(--text-primary);
-  font-weight: 500;
-}
-
-.theme-dark .calendar-day.other-month .day-number {
-  color: var(--text-muted);
-}
-
-.theme-dark .calendar-day.today .day-number {
-  background-color: var(--accent-color);
-  color: white;
-  border-radius: 50%;
-  width: 28px;
-  height: 28px;
-  display: flex;
-  align-items: center;
-  justify-content: center;
-  box-shadow: 0 2px 4px rgba(0, 0, 0, 0.2);
-}
-
-.theme-dark .day-assignment {
-  background-color: var(--bg-tertiary);
-  border: 1px solid var(--border-color);
-  padding: 0.4rem 0.6rem;
-  border-radius: 6px;
-  transition: all 0.2s ease;
-}
-
-.theme-dark .day-assignment:hover {
-  background-color: var(--hover-bg);
-  border-color: var(--accent-color);
-  transform: translateY(-1px);
-  box-shadow: 0 2px 4px var(--card-shadow);
-}
-
-.theme-dark .assignment-title {
-  color: var(--text-secondary);
-  font-weight: 500;
-}
-
-.theme-dark .more-assignments {
-  color: var(--accent-color);
-  font-weight: 500;
-  padding: 0.3rem;
-  border-radius: 4px;
-  background-color: var(--hover-bg);
-}
-
-.theme-dark .calendar-day.has-assignments::after {
-  background-color: var(--accent-color);
-  box-shadow: 0 0 4px var(--accent-color);
-}
-
-.theme-dark .day-alert {
-  color: #fbbf24;
-  text-shadow: 0 1px 2px rgba(0, 0, 0, 0.1);
-}
-
-.theme-dark .day-alert.overdue {
-  color: #ef4444;
-  text-shadow: 0 1px 2px rgba(0, 0, 0, 0.1);
-}
-
-/* Assignment status indicators */
-.theme-dark .day-assignment.status-completed {
-  background-color: rgba(16, 185, 129, 0.1);
-  border-color: #10b981;
-}
-
-.theme-dark .day-assignment.status-overdue {
-  background-color: rgba(239, 68, 68, 0.1);
-  border-color: #ef4444;
->>>>>>> 4b9a17c2
 }